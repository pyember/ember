--- conflicted
+++ resolved
@@ -470,10 +470,6 @@
 # 6) PromptEnhancer Operator Wrapper
 # ------------------------------------------------------------------------------
 
-<<<<<<< HEAD
-=======
-
->>>>>>> 86d327c9
 class PromptEnhancer(
     Operator[PromptEnhancerOperatorInputs, PromptEnhancerOperatorOutputs]
 ):
@@ -484,17 +480,10 @@
 
     Example:
         enhancer = PromptEnhancer(model_name="anthropic:claude-3-opus")
-<<<<<<< HEAD
-        result = enhancer(inputs=PromptEnhancerOperatorInputs(
-            query="Climate change solutions"
-        ))
-        enhanced_query = result.enhanced_query  # More detailed query about climate change solutions
-=======
         result = enhancer(inputs=PromptEnhancerInputs(
             query="Climate change solutions"
         ))
         enhanced_query = result.query  # More detailed query about climate change solutions
->>>>>>> 86d327c9
     """
 
     specification: Specification = PromptEnhancerSpecification()
@@ -532,7 +521,6 @@
         return self._enhancer_op(inputs=inputs)
 
 
-<<<<<<< HEAD
 # ------------------------------------------------------------------------------
 # 7) Summarization Operator Wrapper
 # ------------------------------------------------------------------------------
@@ -592,8 +580,6 @@
 
 
 
-=======
->>>>>>> 86d327c9
 class Sequential(Operator[InputT, OutputT]):
     """
     Chains multiple operators together, passing outputs from one to the next.
